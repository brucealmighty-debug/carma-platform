/*
 * TODO: Copyright (C) 2017 LEIDOS.
 *
 * Licensed under the Apache License, Version 2.0 (the "License"); you may not
 * use this file except in compliance with the License. You may obtain a copy of
 * the License at
 *
 * http://www.apache.org/licenses/LICENSE-2.0
 *
 * Unless required by applicable law or agreed to in writing, software
 * distributed under the License is distributed on an "AS IS" BASIS, WITHOUT
 * WARRANTIES OR CONDITIONS OF ANY KIND, either express or implied. See the
 * License for the specific language governing permissions and limitations under
 * the License.
 */

package gov.dot.fhwa.saxton.carma.geometry.geodesic;

/**
 * A point in the WGS-84 coordinate system. A location has a latitude, longitude, and altitude.
 */
public class Location {
  protected double latitude;
  protected double longitude;
  protected double altitude;
  // As radians (updated in setter functions);
  protected double latRad;
  protected double lonRad;

  /**
   * Default Constructor
   */
  public Location(){}

  /**
<<<<<<< HEAD
   * Constructor makes a new location as a deep copy of the provided location.
   * @param locToCopy the location duplicated
   */
  public Location(Location locToCopy) {
    this.setLocationData(locToCopy.getLatitude(), locToCopy.getLongitude(), locToCopy.getAltitude());
  }
  /**
   * Constructor initializes this location with the provided gps coordinates.
=======
   * Constructor initializes this location with the provided coordinates.
>>>>>>> 014ac46c
   * @param lat Latitude in degrees
   * @param lon Longitude in degrees
   * @param alt Altitude in meters
   */
  public Location(double lat, double lon, double alt) {
    setLocationData(lat,lon,alt);
  }

  /**
   * Calculates the distance in meters between this and another location.
   * @param loc The location to calculate this location's distance from
   * @param strategy The geodesic distance calculation strategy.
   * @return The distance in meters
   */
  public double distanceFrom(Location loc, IDistanceStrategy strategy) {
    return strategy.distanceLoc2Loc(this, loc);
  }

  /**
   * Gets the latitude
   * @return the latitude
   */
  public double getLatitude() {
    return latitude;
  }

  /**
   * Sets the latitude
   * @param latitude the latitude to be set
   */
  public void setLatitude(double latitude) {
    this.latitude = latitude;
    this.latRad = Math.toRadians(this.latitude);
  }

  /**
   * Gets the longitude
   * @return the longitude
   */
  public double getLongitude() {
    return longitude;
  }

  /**
   * Sets the longitude
   * @param longitude the longitude to be set
   */
  public void setLongitude(double longitude) {
    this.longitude = longitude;
    this.lonRad = Math.toRadians(this.longitude);
  }

  /**
   * Gets the altitude
   * @return the altitude to be set
   */
  public double getAltitude() {
    return altitude;
  }

  /**
   * Sets the altitude
   * @param altitude the altitude to be set
   */
  public void setAltitude(double altitude) {
    this.altitude = altitude;
  }

  /**
   * Sets the lat/lon/alt of this location in one function call
   * @param latitude the latitude to be set
   * @param longitude the longitude to be set
   * @param altitude the altitude to be set
   */
  public void setLocationData(double latitude, double longitude, double altitude) {
    this.setLatitude(latitude);
    this.setLongitude(longitude);
    this.setAltitude(altitude);
  }

  /**
   * Get the latitude in radians
   * @return the latitude in radians
   */
  public double getLatRad() {
    return latRad;
  }

  /**
   * Get the longitude in radians
   * @return the longitude in radians
   */
  public double getLonRad() {
    return lonRad;
  }

  /**
   * Check equality between another location to within some delta
   * @param loc2 The location to checked against
   * @param degDelta the delta for lat/lon (deg)
   * @param mDelta the delta in meters for altitude
   * @return True if the difference between both locations is within the deltas
   */
  public boolean almostEqual(Location loc2, double degDelta, double mDelta) {
    return Math.abs(latitude - loc2.getLatitude()) <= degDelta &&
      Math.abs(longitude - loc2.getLongitude()) <= degDelta &&
      Math.abs(altitude - loc2.getAltitude()) <= mDelta;
  }

  @Override public String toString() {
    return "Location{" + "latitude=" + latitude + ", longitude=" + longitude + ", altitude="
      + altitude + '}';
  }
}<|MERGE_RESOLUTION|>--- conflicted
+++ resolved
@@ -33,18 +33,15 @@
   public Location(){}
 
   /**
-<<<<<<< HEAD
    * Constructor makes a new location as a deep copy of the provided location.
    * @param locToCopy the location duplicated
    */
   public Location(Location locToCopy) {
     this.setLocationData(locToCopy.getLatitude(), locToCopy.getLongitude(), locToCopy.getAltitude());
   }
+  
   /**
-   * Constructor initializes this location with the provided gps coordinates.
-=======
    * Constructor initializes this location with the provided coordinates.
->>>>>>> 014ac46c
    * @param lat Latitude in degrees
    * @param lon Longitude in degrees
    * @param alt Altitude in meters
