/*
 * Copyright (C) 2014 rush.
 *
 * Licensed under the Apache License, Version 2.0 (the "License"); you may not
 * use this file except in compliance with the License. You may obtain a copy of
 * the License at
 *
 * http://www.apache.org/licenses/LICENSE-2.0
 *
 * Unless required by applicable law or agreed to in writing, software
 * distributed under the License is distributed on an "AS IS" BASIS, WITHOUT
 * WARRANTIES OR CONDITIONS OF ANY KIND, either express or implied. See the
 * License for the specific language governing permissions and limitations under
 * the License.
 */

/* This plugin is necessary for creating installApp tasks (i.e. executables) */
apply plugin: 'application'
mainClassName = 'org.ros.RosRun'

/*
 Examples of
   1) dependencies from another project in this gradle stack.
   2,3) open ranged dependencies from a maven repository.

   Dependencies can be on external maven artifacts (such as rosjava_core
   here) or on sibling subprojects. For rosjava maven artifact dependencies
   it is a good idea to use open ranges on to
   save continually updating these references, but it is recommended
   to restrict this to the patch version number (e.g. [0.3,0.4) will
   get the latest 0.3.x version) to avoid unknowingly
   having api breaking changes usually associated with minor and major
   version number changes.
*/

dependencies {
  compile 'org.ros.rosjava_core:rosjava:[0.3,0.4)'
  compile 'org.ros.rosjava_messages:cav_msgs:0.1.0'
  compile 'org.ros.rosjava_messages:cav_srvs:0.1.0'
<<<<<<< HEAD
  /* Example of a local subproject dependency */
  /* compile project(':sibling_gradle_project') */
  compile project(':guidance_plugin_api')
=======
  /* Local subproject dependency */
  compile project(':rosutils')
>>>>>>> 1fe8fe4f
}

installApp {
    doLast {
        delete 'build/scripts'
    }
}<|MERGE_RESOLUTION|>--- conflicted
+++ resolved
@@ -37,14 +37,9 @@
   compile 'org.ros.rosjava_core:rosjava:[0.3,0.4)'
   compile 'org.ros.rosjava_messages:cav_msgs:0.1.0'
   compile 'org.ros.rosjava_messages:cav_srvs:0.1.0'
-<<<<<<< HEAD
-  /* Example of a local subproject dependency */
-  /* compile project(':sibling_gradle_project') */
+
   compile project(':guidance_plugin_api')
-=======
-  /* Local subproject dependency */
   compile project(':rosutils')
->>>>>>> 1fe8fe4f
 }
 
 installApp {
