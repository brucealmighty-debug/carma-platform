--- conflicted
+++ resolved
@@ -48,14 +48,13 @@
  */
 public class GuidanceMain extends SaxtonBaseNode {
 
-<<<<<<< HEAD
   // Member Variables
   protected ExecutorService executor;
   protected int numThreads = 6;
 
   protected GuidanceExceptionHandler guidanceExceptionHandler;
   protected IPubSubService pubSubService;
-  protected ServiceServer<SetGuidanceEnabledRequest, SetGuidanceEnabledResponse> guidanceEnableService;
+  protected ServiceServer<SetGuidanceEngagedRequest, SetGuidanceEngagedResponse> guidanceEnableService;
 
   protected GuidanceExceptionHandler exceptionHandler;
 
@@ -76,9 +75,9 @@
 
     Arbitrator arbitrator = new Arbitrator(state, pubSubService, node);
     PluginManager pluginManager = new PluginManager(state, pubSubService, node);
-    TrajectoryExecutor trajectoryExecutor = new TrajectoryExecutor(state, pubSubService, node);
+    GuidanceCommands guidanceCommands = new GuidanceCommands(state, pubSubService, node);
+    TrajectoryExecutor trajectoryExecutor = new TrajectoryExecutor(state, pubSubService, node, guidanceCommands);
     Tracking tracking = new Tracking(state, pubSubService, node);
-    GuidanceCommands guidanceCommands = new GuidanceCommands(state, pubSubService, node);
     Maneuvers maneuvers = new Maneuvers(state, pubSubService, node);
 
     executor.execute(maneuvers);
@@ -149,12 +148,12 @@
     final IPublisher<SystemAlert> systemAlertPublisher = pubSubService.getPublisherForTopic("system_alert",
         cav_msgs.SystemAlert._TYPE);
 
-    guidanceEnableService = connectedNode.newServiceServer("set_guidance_enabled", SetGuidanceEnabled._TYPE,
-        new ServiceResponseBuilder<SetGuidanceEnabledRequest, SetGuidanceEnabledResponse>() {
+    guidanceEnableService = connectedNode.newServiceServer("set_guidance_enabled", SetGuidanceEngaged._TYPE,
+        new ServiceResponseBuilder<SetGuidanceEngagedRequest, SetGuidanceEngagedResponse>() {
           @Override
-          public void build(SetGuidanceEnabledRequest setGuidanceEnabledRequest,
-              SetGuidanceEnabledResponse setGuidanceEnabledResponse) throws ServiceException {
-            state.set(GuidanceState.ENABLED);
+          public void build(SetGuidanceEngagedRequest setGuidanceEnabledRequest,
+              SetGuidanceEngagedResponse setGuidanceEnabledResponse) throws ServiceException {
+            state.set(GuidanceState.ENGAGED);
             setGuidanceEnabledResponse.setGuidanceStatus(enabled.get());
           }
         });
@@ -195,138 +194,4 @@
   protected void handleException(Exception e) {
     exceptionHandler.handleException(e);
   }
-=======
-    // Member Variables
-    protected ExecutorService executor;
-    protected int numThreads = 6;
-
-    protected IPubSubService pubSubService;
-    protected ServiceServer<SetGuidanceEngagedRequest, SetGuidanceEngagedResponse>
-        guidanceEngageService;
-
-    protected final AtomicBoolean enabled = new AtomicBoolean(false);
-    protected final AtomicBoolean systemReady = new AtomicBoolean(false);
-    protected boolean initialized = false;
-
-    @Override public GraphName getDefaultNodeName() {
-        return GraphName.of("guidance_main");
-    }
-
-    /**
-     * Initialize the runnable thread members of the Guidance package.
-     */
-    private void initExecutor(AtomicReference<GuidanceState> state, ConnectedNode node) {
-        executor = Executors.newFixedThreadPool(numThreads);
-
-        Arbitrator arbitrator = new Arbitrator(state, pubSubService, node);
-        PluginManager pluginManager = new PluginManager(state, pubSubService, node);
-        Tracking tracking = new Tracking(state, pubSubService, node);
-        GuidanceCommands guidanceCommands = new GuidanceCommands(state, pubSubService, node);
-        TrajectoryExecutor trajectoryExecutor = new TrajectoryExecutor(state, pubSubService, node, guidanceCommands);
-        Maneuvers maneuvers = new Maneuvers(state, pubSubService, node);
-
-        executor.execute(maneuvers);
-        executor.execute(arbitrator);
-        executor.execute(pluginManager);
-        executor.execute(trajectoryExecutor);
-        executor.execute(tracking);
-        executor.execute(guidanceCommands);
-    }
-
-    /**
-     * Initialize the PubSubManager and setup it's message queue.
-     */
-    private void initPubSubManager(ConnectedNode node) {
-        ISubscriptionChannelFactory subscriptionChannelFactory =
-            new RosSubscriptionChannelFactory(node);
-        IPublicationChannelFactory publicationChannelFactory =
-            new RosPublicationChannelFactory(node);
-        IServiceChannelFactory serviceChannelFactory = new RosServiceChannelFactory(node);
-
-        pubSubService = new PubSubManager(subscriptionChannelFactory, publicationChannelFactory,
-            serviceChannelFactory);
-    }
-
-    @Override public void onSaxtonStart(final ConnectedNode connectedNode) {
-        final AtomicReference<GuidanceState> state = new AtomicReference<>(GuidanceState.STARTUP);
-
-        // Configure the comms classes
-        final Log log = connectedNode.getLog();
-
-        initPubSubManager(connectedNode);
-        log.info("Guidance main PubSubManager initialized");
-        initExecutor(state, connectedNode);
-        log.info("Guidance main executor initialized");
-
-        // Currently setup to listen to it's own message. Change to listen to someone other topic.
-        ISubscriber<SystemAlert> subscriber =
-            pubSubService.getSubscriberForTopic("system_alert", cav_msgs.SystemAlert._TYPE);
-
-        subscriber.registerOnMessageCallback(new OnMessageCallback<SystemAlert>() {
-                                                 @Override public void onMessage(cav_msgs.SystemAlert message) {
-                                                     if (message.getType() == SystemAlert.DRIVERS_READY) {
-                                                         state.set(GuidanceState.DRIVERS_READY);
-                                                         log.info("Guidance main received DRIVERS_READY!");
-                                                     }
-                                                 }//onNewMessage
-                                             }//MessageListener
-        );//addMessageListener
-
-        final IPublisher<SystemAlert> systemAlertPublisher =
-            pubSubService.getPublisherForTopic("system_alert", cav_msgs.SystemAlert._TYPE);
-
-        guidanceEngageService = connectedNode.newServiceServer("set_guidance_engaged",
-            SetGuidanceEngaged._TYPE,
-            new ServiceResponseBuilder<SetGuidanceEngagedRequest, SetGuidanceEngagedResponse>() {
-                @Override public void build(SetGuidanceEngagedRequest setGuidanceEngagedRequest,
-                    SetGuidanceEngagedResponse setGuidanceEngagedResponse) throws ServiceException {
-                        if (state.get() == GuidanceState.DRIVERS_READY && setGuidanceEngagedRequest.getGuidanceEngage()) {
-                            state.set(GuidanceState.ENGAGED);
-                        }
-                        
-                        // Detect a shutdown from UI
-                        if (!setGuidanceEngagedRequest.getGuidanceEngage()) {
-                            state.set(GuidanceState.SHUTDOWN);
-                        }
-
-                        setGuidanceEngagedResponse.setGuidanceStatus(state.get() == GuidanceState.ENGAGED);
-                }
-            });
-
-
-        // Primary GuidanceMain loop logic
-        //Getting the ros param called run_id.
-        ParameterTree param = connectedNode.getParameterTree();
-        final String rosRunID = param.getString("/run_id");
-
-        // This CancellableLoop will be canceled automatically when the node shuts
-        // down.
-        connectedNode.executeCancellableLoop(new CancellableLoop() {
-                                                 private int sequenceNumber;
-
-                                                 @Override protected void setup() {
-                                                     sequenceNumber = 0;
-                                                 }//setup
-
-                                                 @Override protected void loop() throws InterruptedException {
-
-                                                     cav_msgs.SystemAlert systemAlertMsg = systemAlertPublisher.newMessage();
-                                                     systemAlertMsg.setDescription(
-                                                         "Hello World! " + "I am guidance_main. " + sequenceNumber + " run_id = "
-                                                             + rosRunID + ".");
-                                                     systemAlertMsg.setType(SystemAlert.CAUTION);
-                                                     systemAlertPublisher.publish(systemAlertMsg);
-                                                     sequenceNumber++;
-
-                                                     Thread.sleep(30000);
-                                                 }//loop
-
-                                             }//CancellableLoop
-        );//executeCancellableLoop
-    }//onStart
-
-    @Override protected void handleException(Exception e) {
-
-    }
->>>>>>> 6a515f4e
 }//AbstractNodeMain