--- conflicted
+++ resolved
@@ -134,16 +134,13 @@
 
     private final long LOOP_PERIOD = 100; // Plugin will loop at 10Hz
     private final GeodesicCartesianConverter gcc = new GeodesicCartesianConverter();
-<<<<<<< HEAD
     private TrafficSignalManeuverInputs pluginManeuverInputs; // Custom maneuver inputs used for planning
     private ManeuverPlanner pluginManeuverPlanner; // Maneuver planner used with pluginManeuverInputs for planning
-=======
     private double acceptableStopDistance;
     private double twiceAcceptableStopDistance;
     private double defaultSpeedLimit;
     private double defaultAccel;
     private GlidepathAppConfig appConfig;
->>>>>>> e934e0a0
 
     public TrafficSignalPlugin(PluginServiceLocator psl) {
         super(psl);
@@ -160,17 +157,15 @@
         appConfig = new GlidepathAppConfig(pluginServiceLocator.getParameterSource(), pluginServiceLocator.getRouteService());
         GlidepathApplicationContext.getInstance().setAppConfigOverride(appConfig);
 
-<<<<<<< HEAD
         // Initialize custom maneuver inputs
         IManeuverInputs platformInputs = pluginServiceLocator.getManeuverPlanner().getManeuverInputs();
         pluginManeuverInputs = new TrafficSignalManeuverInputs(platformInputs, appConfig.getDoubleValue("ead.response.lag"), appConfig.getDoubleValue("defaultAccel"));
         pluginManeuverPlanner = new ManeuverPlanner(pluginServiceLocator.getManeuverPlanner().getGuidanceCommands(), pluginManeuverInputs);
-=======
+        
         acceptableStopDistance = appConfig.getDoubleDefaultValue("ead.acceptableStopDistance", 6.0);
 
         twiceAcceptableStopDistance = 2.0 * acceptableStopDistance;
         defaultAccel = appConfig.getDoubleValue("defaultAccel");
->>>>>>> e934e0a0
 
         // Initialize Speed Filter
         velFilter.initialize(appConfig.getPeriodicDelay() * Constants.MS_TO_SEC); // TODO determine what the best value should be given we no longer use the periodic executor
@@ -686,10 +681,6 @@
      * @return True if the current maneuver is a steady speed stop maneuver planned by this plugin
      */
     private boolean stoppedAtLight() {
-<<<<<<< HEAD
-        double currentSpeed = pluginManeuverInputs.getCurrentSpeed();
-=======
->>>>>>> e934e0a0
         LongitudinalManeuver currentLongitudinalManeuver = (LongitudinalManeuver) pluginServiceLocator.getArbitratorService().getCurrentlyExecutingManeuver(ManeuverType.LONGITUDINAL);
         if (currentLongitudinalManeuver == null) {
             return false; // Can't be stopped at a light if we are not under automated control or in a complex maneuver which we would not have planned
