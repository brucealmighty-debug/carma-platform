/*
 * TODO: Copyright (C) 2017 LEIDOS.
 *
 * Licensed under the Apache License, Version 2.0 (the "License"); you may not
 * use this file except in compliance with the License. You may obtain a copy of
 * the License at
 *
 * http://www.apache.org/licenses/LICENSE-2.0
 *
 * Unless required by applicable law or agreed to in writing, software
 * distributed under the License is distributed on an "AS IS" BASIS, WITHOUT
 * WARRANTIES OR CONDITIONS OF ANY KIND, either express or implied. See the
 * License for the specific language governing permissions and limitations under
 * the License.
 */

package gov.dot.fhwa.saxton.carma.message;

import cav_msgs.*;
import cav_srvs.*;
import gov.dot.fhwa.saxton.carma.rosutils.AlertSeverity;
import gov.dot.fhwa.saxton.carma.rosutils.SaxtonBaseNode;
import gov.dot.fhwa.saxton.carma.rosutils.SaxtonLogger;
import gov.dot.fhwa.saxton.carma.rosutils.RosServiceSynchronizer;

import java.util.ArrayList;
import java.util.Arrays;
import java.util.List;

import org.apache.commons.logging.Log;
import org.ros.message.MessageListener;
import org.ros.node.topic.Subscriber;
import org.ros.concurrent.CancellableLoop;
import org.ros.namespace.GraphName;
import org.ros.node.ConnectedNode;
import org.ros.node.topic.Publisher;

//Services
import org.ros.node.service.ServiceClient;
import org.ros.node.service.ServiceResponseListener;
import org.ros.exception.RemoteException;
import org.ros.exception.RosRuntimeException;
import org.ros.exception.ServiceNotFoundException;

/*
 * The Message package is part of the Vehicle Environment package.
 * It processes all V2V and V2I messages coming from Drivers.Comms ROS node.
 * Command line test: rosrun carma message gov.dot.fhwa.saxton.carma.message.MessageConsumer
 * rostopic pub /system_alert cav_msgs/SystemAlert '{type: 5, description: hello}'
 * rosparam set /interface_mgr/driver_wait_time 10
 * rosrun carma interfacemgr gov.dot.fhwa.saxton.carma.interfacemgr.InterfaceMgr
 * rostopic pub /saxton_cav/drivers/arada_application/comms/recv cav_msgs/ByteArray '{messageType: "BSM"}'
 * rostopic pub /host_bsm cav_msgs/BSM '{}'
 */

public class MessageConsumer extends SaxtonBaseNode {

	private boolean driversReady = false;

	// Publishers
	protected Publisher<ByteArray> outboundPub; //outgoing byte array, after encode
	protected Publisher<BSM> bsmPub; //incoming BSM, after decoded
	// protected Publisher<cav_msgs.MobilityAck> mobilityAckPub;
	// protected Publisher<cav_msgs.MobilityGreeting> mobilityGreetingPub;
	// protected Publisher<cav_msgs.MobilityIntro> mobilityIntroPub;
	// protected Publisher<cav_msgs.MobilityNack> mobilityNAckPub;
	// protected Publisher<cav_msgs.MobilityPlan> mobilityPlanPub;
	// protected Publisher<cav_msgs.Map> mapPub;
	// protected Publisher<cav_msgs.Spat> spatPub;
	// protected Publisher<cav_msgs.Tim> timPub;

	// Subscribers
	protected Subscriber<SystemAlert> alertSub;
	protected Subscriber<ByteArray> inboundSub; //incoming byte array, need to decode
	protected Subscriber<BSM> bsmSub; //outgoing BSM, need to encode
	// protected Subscriber<cav_msgs.MobilityAck> mobilityAckOutboundSub;
	// protected Subscriber<cav_msgs.MobilityGreeting> mobilityGreetingOutboundSub;
	// protected Subscriber<cav_msgs.MobilityIntro> mobilityIntroOutboundSub;
	// protected Subscriber<cav_msgs.MobilityNack> mobilityNAckOutboundSub;
	// protected Subscriber<cav_msgs.MobilityPlan> mobilityPlanOutboundSub;

	// Used Services
	protected ServiceClient<GetDriversWithCapabilitiesRequest, GetDriversWithCapabilitiesResponse> getDriversWithCapabilitiesClient;
	private List<String> drivers_data = new ArrayList<>();
	private String J2735_inbound_binary_msg = null;
	private String J2735_outbound_binary_msg = null;

	//Log for this node
	protected SaxtonLogger log = null;
	
	//Connected Node
	protected ConnectedNode connectedNode_ = null;
	
	@Override
	public GraphName getDefaultNodeName() {
		return GraphName.of("message_consumer");
	}

	@Override
	public void onSaxtonStart(final ConnectedNode connectedNode) {
		
		//initialize connectedNode and log
		this.connectedNode_ = connectedNode;
		this.log = new SaxtonLogger(connectedNode_.getName().toString(), connectedNode.getLog());
		
		//initialize alert sub, pub
		alertSub = this.connectedNode_.newSubscriber("system_alert", SystemAlert._TYPE);
		alertSub.addMessageListener(new MessageListener<SystemAlert>() {
			@Override
			public void onNewMessage(SystemAlert message) {
				try {
					if(message.getType() == SystemAlert.FATAL || message.getType() == SystemAlert.SHUTDOWN) {
						connectedNode_.shutdown();
					}
					else if(message.getType() == SystemAlert.DRIVERS_READY) {
						driversReady = true;
					}
				} catch (Exception e) {
					handleException(e);
				}
			}
		});
		
		try {
			if(alertSub == null) {
				log.warn("MessageConsumer: Cannot initialize alert Pubs and Subs.");
			}
		} catch (RosRuntimeException e) {
			handleException(e);
		}
		
		//Use cav_srvs.GetDriversWithCapabilities and wait for driversReady signal
		try {
<<<<<<< HEAD
			while(getDriversWithCapabilitiesClient == null) {
				if(driversReady) {
					getDriversWithCapabilitiesClient = this.waitForService("get_drivers_with_capabilities", GetDriversWithCapabilities._TYPE, connectedNode_, 5000);
					if(getDriversWithCapabilitiesClient == null) {
						log.warn(connectedNode_.getName() + " Node could not find service get_drivers_with_capabilities and is keeping trying...");
					}
				}
				Thread.sleep(1000);
			}	
		} catch (Exception e) {
=======
			getDriversWithCapabilitiesClient = this.waitForService("get_drivers_with_capabilities", GetDriversWithCapabilities._TYPE, connectedNode, 10000);
			if(getDriversWithCapabilitiesClient == null) {
				log.warn(connectedNode.getName() + " Node could not find service get_drivers_with_capabilities");
				throw new ServiceNotFoundException("get_drivers_with_capabilities is not found!");
			}
		}	catch (Exception e) {
>>>>>>> c0256065
			handleException(e);
		}
		
		//Make service calls and validate drivers information
		while(true) {
			if(driversReady) {
				try {
					GetDriversWithCapabilitiesRequest request = getDriversWithCapabilitiesClient.newMessage();
					request.setCapabilities(Arrays.asList("inbound_binary_msg", "outbound_binary_msg"));
					int counter = 0;
					while(drivers_data.size() == 0 && counter++ < 10) {
						RosServiceSynchronizer.callSync(getDriversWithCapabilitiesClient, request, new ServiceResponseListener<GetDriversWithCapabilitiesResponse>() {
							
							@Override
							public void onSuccess(GetDriversWithCapabilitiesResponse response) {
								drivers_data = response.getDriverData();
								log.info("MessageConsumer GetDriversWithCapabilitiesResponse: " + drivers_data);
							}
							
							@Override
							public void onFailure(RemoteException e) {
								throw new RosRuntimeException(e);
							}
							
						});
					}
					
					if(counter == 10 && drivers_data.size() == 0) {
						throw new RosRuntimeException("MessageConsumer can not find drivers.");
					}
					
					for(String s : drivers_data) {
						if(s.endsWith("/arada_application/comms/inbound_binary_msg") || s.endsWith("/dsrc/comms/inbound_binary_msg")) {
							J2735_inbound_binary_msg = s;
						}
						else if(s.endsWith("/arada_application/comms/outbound_binary_msg") || s.endsWith("/dsrc/comms/outbound_binary_msg")) {
							J2735_outbound_binary_msg = s;
						}
					}
					
					if(J2735_inbound_binary_msg == null || J2735_outbound_binary_msg == null) {
						log.error("MessageConsumer unable to find suitable dsrc driver!");
						throw new RosRuntimeException("Unable to find suitable dsrc driver!");
					}
					
				} catch(Exception e) {
					handleException(e);
				}
				break;
			}
			try {
				Thread.sleep(1000);
				log.debug("MessageConsumer is checking if driver_ready is true.");
			} catch (InterruptedException e) {
				log.debug("Wait for messageConsumer is interrupted.");;
			}
		}
		
		//initialize Pubs
		bsmPub = connectedNode_.newPublisher("incoming_bsm", BSM._TYPE);
		outboundPub = connectedNode_.newPublisher(J2735_outbound_binary_msg, ByteArray._TYPE);
		
		//test Pubs
		if(bsmPub == null || outboundPub == null) {
			publishSystemAlert(AlertSeverity.WARNING, "MessageConsumer cannot set up topic publishers.", null);
		}
		
		//initialize Subs
		try {
			bsmSub = connectedNode_.newSubscriber("outgoing_bsm", BSM._TYPE);
			bsmSub.addMessageListener(new MessageListener<BSM>() {
				@Override
				public void onNewMessage(BSM bsm) {
					try {
						if(outboundPub != null && driversReady) {
							log.info("MessageConsumer received BSM. Calling factory to encode data...");
							ByteArray byteArray = outboundPub.newMessage();
							BSMFactory.encode(bsm, byteArray, log, connectedNode_);
							log.info("MessageConsumer finished encoding BSM and is going to publish...");
							outboundPub.publish(byteArray);
						}
					} catch (NullPointerException npe) {
						log.warn("MessageConsumer: BSM message is not ready");
					} catch (IllegalArgumentException iae) {
						log.warn("MessageConsumer: Invalid BSM is not published");
					} catch (Exception e) {
						handleException(e);
					}
				}
			});

			inboundSub = connectedNode_.newSubscriber(J2735_inbound_binary_msg, ByteArray._TYPE);
			inboundSub.addMessageListener(new MessageListener<ByteArray>() {

				@Override
				public void onNewMessage(ByteArray msg) {
					try {
						BSM decodedBSM = bsmPub.newMessage();
						int result = BSMFactory.decode(msg, decodedBSM, log, connectedNode_);
						if(result == -1) {
							log.warn(connectedNode_.getName() +  ": Incomming BSM cannot be decoded.");
						}
						else {
							log.info(connectedNode_.getName() + ": Incomming BSM is decoded and publishing...");
							bsmPub.publish(decodedBSM);
						}
					} catch (Exception e) {
						handleException(e);
					}
				}
				
			});
		} catch (Exception ex) {
			handleException(ex);
		}
		
		
		// This CancellableLoop will be canceled automatically when the node shuts down.
		connectedNode_.executeCancellableLoop(new CancellableLoop() {
			private int sequenceNumber;
			@Override
			protected void setup() {
				sequenceNumber = 0;
			}
			@Override
			protected void loop() throws InterruptedException {
				sequenceNumber++;
				Thread.sleep(1000);
			}
		});

	}

	/***
	 * Handles unhandled exceptions and reports to SystemAlert topic, and log the alert.
	 * @param e The exception to handle
	 */
	@Override
	protected void handleException(Throwable e) {
		String msg = "Uncaught exception in " + connectedNode_.getName() + " caught by handleException";
		publishSystemAlert(AlertSeverity.FATAL, msg, e);
		connectedNode_.shutdown();
	}
}<|MERGE_RESOLUTION|>--- conflicted
+++ resolved
@@ -131,25 +131,12 @@
 		
 		//Use cav_srvs.GetDriversWithCapabilities and wait for driversReady signal
 		try {
-<<<<<<< HEAD
-			while(getDriversWithCapabilitiesClient == null) {
-				if(driversReady) {
-					getDriversWithCapabilitiesClient = this.waitForService("get_drivers_with_capabilities", GetDriversWithCapabilities._TYPE, connectedNode_, 5000);
-					if(getDriversWithCapabilitiesClient == null) {
-						log.warn(connectedNode_.getName() + " Node could not find service get_drivers_with_capabilities and is keeping trying...");
-					}
-				}
-				Thread.sleep(1000);
-			}	
-		} catch (Exception e) {
-=======
 			getDriversWithCapabilitiesClient = this.waitForService("get_drivers_with_capabilities", GetDriversWithCapabilities._TYPE, connectedNode, 10000);
 			if(getDriversWithCapabilitiesClient == null) {
 				log.warn(connectedNode.getName() + " Node could not find service get_drivers_with_capabilities");
 				throw new ServiceNotFoundException("get_drivers_with_capabilities is not found!");
 			}
-		}	catch (Exception e) {
->>>>>>> c0256065
+		} catch (Exception e) {
 			handleException(e);
 		}
 		
