#
# RoadSegment.msg
#
# J2735 2016 message format.
#
# @author Mae Fromm
# @version 0.1
#
# The DF_ RoadSegment data frame is a complete description of a RoadSegment including its geometry and its
# allowed navigational paths (independent of any additional regulatory restrictions that may apply over time or from user
# classification) and any current disruptions such as a work zone or incident event.
#
# RoadSegment ::= SEQUENCE {
# name DescriptiveName OPTIONAL,
# id RoadSegmentReferenceID,
# -- a globally unique value for the segment
# revision MsgCount,
# -- Required default values about the descriptions to follow
# refPoint Position3D,
# -- the reference from which subsequent
# -- data points are offset until a new
# -- point is used.
# laneWidth LaneWidth OPTIONAL,
# -- Reference width used by all subsequent
# -- lanes unless a new width is given
# speedLimits SpeedLimitList OPTIONAL,
# -- Reference regulatory speed limits
# -- used by all subsequent
# -- lanes unless a new speed is given
# -- See Section 11 for converting and
# -- translating speed expressed in mph
# -- into units of m/s
# -- Data describing disruptions in the RoadSegment
# -- such as work zones etc will be added here;
# -- in the US the SAE ITIS codes would be used here
# -- The details regarding each lane type in the RoadSegment
# roadLaneSet RoadLaneSetList,
# regional SEQUENCE (SIZE(1..4)) OF RegionalExtension {{REGION.Reg-RoadSegment}} OPTIONAL,
# ...
# }

# name DescriptiveName OPTIONAL := IA5String (SIZE(1..63))
# -- often for debug use only
# -- but at times used to name ped crossings
string name
bool name_exists

j2735_msgs/RoadSegmentReferenceID id

#MsgCount ::= INTEGER (0..127)
uint8 revision

cav_msgs/Position3D ref_point

# Deviates from J2735 standard:
<<<<<<< HEAD
# dWidth in this message are conveyed as m rather than cm to avoid redundant unessasry conversion by subscribers
=======
# dWidth in this message are conveyed as m rather than cm to avoid redundant unnecessary conversion by subscribers
>>>>>>> 5adb7685
# LaneWidth OPTIONAL ::= FLOAT (0..327.67) -- units of m
float32 lane_width
bool lane_width_exists

# SpeedLimitList ::= SEQUENCE (SIZE(1..9)) OF RegulatorySpeedLimit
cav_msgs/RegulatorySpeedLimit[] speed_limits
bool speed_limits_exists

# The DF_RoadLaneSetList data frame consists of a list of GenericLane entries used to describe a segment of
#  roadway.
#
# RoadLaneSetList ::= SEQUENCE (SIZE(1..255)) OF GenericLane
cav_msgs/GenericLane[] road_lane_set_list

#regional #TODO: RegionalExtensions are not yet implemented in asn1c



<|MERGE_RESOLUTION|>--- conflicted
+++ resolved
@@ -53,11 +53,7 @@
 cav_msgs/Position3D ref_point
 
 # Deviates from J2735 standard:
-<<<<<<< HEAD
-# dWidth in this message are conveyed as m rather than cm to avoid redundant unessasry conversion by subscribers
-=======
 # dWidth in this message are conveyed as m rather than cm to avoid redundant unnecessary conversion by subscribers
->>>>>>> 5adb7685
 # LaneWidth OPTIONAL ::= FLOAT (0..327.67) -- units of m
 float32 lane_width
 bool lane_width_exists
