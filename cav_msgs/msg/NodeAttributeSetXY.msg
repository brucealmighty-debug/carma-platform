--- conflicted
+++ resolved
@@ -39,7 +39,6 @@
 
 # The NodeAttributeXYList data frame consists of a list of NodeAttributeXY entries.
 # NodeAttributeXYList ::= SEQUENCE (SIZE(1..8)) OF NodeAttributeXY
-<<<<<<< HEAD
 j2735_msgs/NodeAttributeXY[] local_node
 bool local_node_exists
 # The DF_SegmentAttributeXYList data frame consists of a list of SegmentAttributeXY entries.
@@ -48,16 +47,6 @@
 bool disabled_exists
 
 j2735_msgs/SegmentAttributeXY[] enabled
-=======
-cav_msgs/NodeAttributeXY[] local_node
-bool local_node_exists
-# The DF_SegmentAttributeXYList data frame consists of a list of SegmentAttributeXY entries.
-# SegmentAttributeXYList ::= SEQUENCE (SIZE(1..8)) OF SegmentAttributeXY
-cav_msgs/SegmentAttributeXY[] disabled
-bool disabled_exists
-
-cav_msgs/SegmentAttributeXY[] enabled
->>>>>>> 5adb7685
 bool enabled_exists
 
 # The LaneDataAttributeList data frame consists of a list of LaneDataAttribute entries.
@@ -66,22 +55,14 @@
 bool data_exists
 
 # Deviates from J2735 standard:
-<<<<<<< HEAD
-# dWidth in this message are conveyed as m rather than cm to avoid redundant unessasry conversion by subscribers
-=======
 # dWidth in this message are conveyed as m rather than cm to avoid redundant unnecessary conversion by subscribers
->>>>>>> 5adb7685
 # FLOAT (-5.12-5.11)
 # -- a range of +- 5.11 meters
 float32 dWitdh
 bool dWitdh_exists
 
 # Deviates from J2735 standard:
-<<<<<<< HEAD
-# dElevation in this message are conveyed as m rather than cm to avoid redundant unessasry conversion by subscribers
-=======
 # dElevation in this message are conveyed as m rather than cm to avoid redundant unnecessary conversion by subscribers
->>>>>>> 5adb7685
 float32 dElevation
 bool dElevation_exists
 
