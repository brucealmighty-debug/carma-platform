#
# Guidance State Message
# 
# The indicator of current guidance state
#
# @author Shuwei Qiang
# @version 0.1
#

uint8 action

# enumeration values for all actions:
uint8 INTIALIZE = 1
uint8 ACTIVATE = 2
uint8 ENGAGE = 3
uint8 RESTART = 4
<<<<<<< HEAD
uint8 PANIC_SHUTDOWN = 5
=======
uint8 DEACTIVATE = 5
>>>>>>> c5630322
uint8 SHUTDOWN = 0<|MERGE_RESOLUTION|>--- conflicted
+++ resolved
@@ -14,9 +14,6 @@
 uint8 ACTIVATE = 2
 uint8 ENGAGE = 3
 uint8 RESTART = 4
-<<<<<<< HEAD
-uint8 PANIC_SHUTDOWN = 5
-=======
 uint8 DEACTIVATE = 5
->>>>>>> c5630322
+uint8 PANIC_SHUTDOWN = 6
 uint8 SHUTDOWN = 0