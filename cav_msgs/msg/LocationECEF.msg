--- conflicted
+++ resolved
@@ -4,26 +4,17 @@
 # "earth-centered, earth-fixed" (ECEF) frame in centimeters.
 # Location unavailable can be represented by (0, 0, 0)
 
-<<<<<<< HEAD
+
 # X coordinate in ECEF frame
+# the range for this value is [-638363700, 638363700]
 int32   ecef_x
 
 # Y coordinate in ECEF frame
+# the range for this value is [-638363700, 638363700]
 int32   ecef_y
 
 # Z coordinate in ECEF frame
-=======
-# X cooridinate in ECEF frame
-# the range for this value is [-638363700, 638363700]
-int32   ecef_x
-
-# Y cooridinate in ECEF frame
-# the range for this value is [-638363700, 638363700]
-int32   ecef_y
-
-# Z cooridinate in ECEF frame
 # the range for this value is [-636225200, 636225200]
->>>>>>> b58b27a0
 int32   ecef_z
 
 # GPS timestamp in milliseconds
